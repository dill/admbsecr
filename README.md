--- conflicted
+++ resolved
@@ -45,10 +45,7 @@
 
 ## Acknowledgements
 
-<<<<<<< HEAD
-Continued thanks to David Borchers and Hans Skaug for their assistance with this project.
-=======
 I am grateful to David Borchers and Hans Skaug for their continued assistance with this project.
 
 Additional thanks to the National Geographic Society/Waitt Grants Program (Grant #W184-11).
->>>>>>> 50658e8c
+
