--- conflicted
+++ resolved
@@ -1,16 +1,10 @@
 Package: admbsecr
 Type: Package
 Title: SECR models in ADMB through R.
-<<<<<<< HEAD
-Version: 0.1.3
-Date: 2012-12-20
+Version: 0.1.4
+Date: 2012-01-11
 Author: Ben Stevenson <bcs5@st-andrews.ac.uk>,
         David Borchers <dlb@st-andrews.ac.uk>
-=======
-Version: 0.1.4
-Date: 2012-01-11
-Author: Ben Stevenson <bcs5@st-andrews.ac.uk>
->>>>>>> 4e5fe271
 Maintainer: Ben Stevenson <bcs5@st-andrews.ac.uk>
 Depends:
     R (>= 2.15.1)
