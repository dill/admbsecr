--- conflicted
+++ resolved
@@ -153,13 +153,8 @@
                      memory = NULL, profpars = NULL, clean = TRUE, verbose = FALSE,
                      trace = FALSE, autogen = TRUE){
   ## Warnings for incorrect input.
-<<<<<<< HEAD
   ## here is the change again:
   x <- 10; if (length(method) != 1){
-=======
-  ## This is a change from my desktop:
-  x <- -5; if (length(method) != 1){
->>>>>>> 8c91a041
     stop("method must be of length 1")
   }
   if (method == "simple" & any(capt != 1 & capt != 0)){
